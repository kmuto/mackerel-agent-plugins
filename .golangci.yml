--- conflicted
+++ resolved
@@ -1,12 +1,3 @@
-<<<<<<< HEAD
-linters:
-  disable-all: true
-  enable:
-    - govet
-    - typecheck
-    - unused
-    - gofmt
-=======
 issues:
   exclude-rules:
     - path: _test\.go
@@ -15,4 +6,3 @@
         - gosimple
         - staticcheck
         - ineffassign
->>>>>>> a19997ce
