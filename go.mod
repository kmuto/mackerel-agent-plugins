module github.com/mackerelio/mackerel-agent-plugins

go 1.23.0

toolchain go1.24.2

require (
	github.com/Songmu/axslogparser v1.4.0
	github.com/Songmu/postailer v0.0.0-20181014062912-daaa1ba9cc39
	github.com/Songmu/timeout v0.4.0
	github.com/StackExchange/wmi v1.2.1
	github.com/aws/aws-sdk-go-v2 v1.36.5
	github.com/aws/aws-sdk-go-v2/config v1.29.17
	github.com/aws/aws-sdk-go-v2/credentials v1.17.70
	github.com/aws/aws-sdk-go-v2/feature/ec2/imds v1.16.32
	github.com/aws/aws-sdk-go-v2/service/cloudwatch v1.45.3
	github.com/aws/aws-sdk-go-v2/service/ec2 v1.227.0
	github.com/erikstmartin/go-testdb v0.0.0-20160219214506-8d10e4a1bae5
	github.com/fsouza/go-dockerclient v1.9.6
	github.com/fukata/golang-stats-api-handler v1.0.0
	github.com/go-ldap/ldap/v3 v3.4.4
	github.com/go-redis/redis v6.15.9+incompatible
	github.com/go-redis/redismock/v9 v9.2.0
	github.com/gosnmp/gosnmp v1.40.0
	github.com/jarcoal/httpmock v1.3.1
	github.com/jmoiron/sqlx v1.4.0
	github.com/lestrrat-go/tcptest v0.0.0-20180223004312-f0345789c593
	github.com/lib/pq v1.10.9
	github.com/mackerelio/go-mackerel-plugin v0.1.5
	github.com/mackerelio/go-mackerel-plugin-helper v0.1.3
	github.com/mackerelio/go-osstat v0.2.5
	github.com/mackerelio/golib v1.2.1
	github.com/mackerelio/mackerel-plugin-mongodb v1.1.1
	github.com/mackerelio/mackerel-plugin-mysql v1.3.0
	github.com/mattn/go-pipeline v0.0.0-20190323144519-32d779b32768
	github.com/mattn/go-treasuredata v0.0.0-20170920030233-31758907cfc4
	github.com/michaelklishin/rabbit-hole v1.5.0
	github.com/montanaflynn/stats v0.7.1
	github.com/redis/go-redis/v9 v9.7.0
	github.com/stretchr/testify v1.10.0
	github.com/tomasen/fcgi_client v0.0.0-20180423082037-2bb3d819fd19
	github.com/urfave/cli v1.22.16
	github.com/yusufpapurcu/wmi v1.2.4
<<<<<<< HEAD
	golang.org/x/text v0.21.0
=======
	golang.org/x/sync v0.16.0
	golang.org/x/text v0.27.0
>>>>>>> bc20cbc5
)

require (
	filippo.io/edwards25519 v1.1.0 // indirect
	github.com/Azure/go-ansiterm v0.0.0-20210617225240-d185dfc1b5a1 // indirect
	github.com/Azure/go-ntlmssp v0.0.0-20220621081337-cb9428e4ac1e // indirect
	github.com/Microsoft/go-winio v0.6.0 // indirect
	github.com/Songmu/go-ltsv v0.0.0-20181014062614-c30af2b7b171 // indirect
	github.com/Songmu/wrapcommander v0.1.0 // indirect
	github.com/aws/aws-sdk-go-v2/internal/configsources v1.3.36 // indirect
	github.com/aws/aws-sdk-go-v2/internal/endpoints/v2 v2.6.36 // indirect
	github.com/aws/aws-sdk-go-v2/internal/ini v1.8.3 // indirect
	github.com/aws/aws-sdk-go-v2/service/internal/accept-encoding v1.12.4 // indirect
	github.com/aws/aws-sdk-go-v2/service/internal/presigned-url v1.12.17 // indirect
	github.com/aws/aws-sdk-go-v2/service/sso v1.25.5 // indirect
	github.com/aws/aws-sdk-go-v2/service/ssooidc v1.30.3 // indirect
	github.com/aws/aws-sdk-go-v2/service/sts v1.34.0 // indirect
	github.com/aws/smithy-go v1.22.4 // indirect
	github.com/cespare/xxhash/v2 v2.2.0 // indirect
	github.com/containerd/containerd v1.6.26 // indirect
	github.com/cpuguy83/go-md2man/v2 v2.0.5 // indirect
	github.com/davecgh/go-spew v1.1.1 // indirect
	github.com/dgryski/go-rendezvous v0.0.0-20200823014737-9f7001d12a5f // indirect
	github.com/docker/docker v24.0.9+incompatible // indirect
	github.com/docker/go-connections v0.4.0 // indirect
	github.com/docker/go-units v0.5.0 // indirect
	github.com/go-asn1-ber/asn1-ber v1.5.4 // indirect
	github.com/go-ole/go-ole v1.2.6 // indirect
	github.com/go-sql-driver/mysql v1.8.1 // indirect
	github.com/gogo/protobuf v1.3.2 // indirect
	github.com/golang/snappy v0.0.4 // indirect
	github.com/klauspost/compress v1.17.7 // indirect
	github.com/kr/pretty v0.2.1 // indirect
	github.com/lestrrat-go/tcputil v0.0.0-20180223003554-d3c7f98154fb // indirect
	github.com/moby/patternmatcher v0.5.0 // indirect
	github.com/moby/sys/sequential v0.5.0 // indirect
	github.com/moby/term v0.0.0-20210619224110-3f7ff695adc6 // indirect
	github.com/morikuni/aec v1.0.0 // indirect
	github.com/opencontainers/go-digest v1.0.0 // indirect
	github.com/opencontainers/image-spec v1.1.0-rc2.0.20221005185240-3a7f492d3f1b // indirect
	github.com/opencontainers/runc v1.1.14 // indirect
	github.com/pkg/errors v0.9.1 // indirect
	github.com/pmezard/go-difflib v1.0.0 // indirect
	github.com/russross/blackfriday/v2 v2.1.0 // indirect
	github.com/sirupsen/logrus v1.9.3 // indirect
	github.com/streadway/amqp v0.0.0-20190827072141-edfb9018d271 // indirect
	github.com/xdg-go/pbkdf2 v1.0.0 // indirect
	github.com/xdg-go/scram v1.1.2 // indirect
	github.com/xdg-go/stringprep v1.0.4 // indirect
	github.com/youmark/pkcs8 v0.0.0-20201027041543-1326539a0a0a // indirect
	go.mongodb.org/mongo-driver v1.14.0 // indirect
	golang.org/x/crypto v0.23.0 // indirect
<<<<<<< HEAD
	golang.org/x/mod v0.17.0 // indirect
	golang.org/x/sync v0.10.0 // indirect
	golang.org/x/sys v0.20.0 // indirect
	golang.org/x/tools v0.21.1-0.20240508182429-e35e4ccd0d2d // indirect
=======
	golang.org/x/mod v0.25.0 // indirect
	golang.org/x/sys v0.33.0 // indirect
	golang.org/x/tools v0.34.0 // indirect
>>>>>>> bc20cbc5
	gopkg.in/yaml.v3 v3.0.1 // indirect
)<|MERGE_RESOLUTION|>--- conflicted
+++ resolved
@@ -41,12 +41,7 @@
 	github.com/tomasen/fcgi_client v0.0.0-20180423082037-2bb3d819fd19
 	github.com/urfave/cli v1.22.16
 	github.com/yusufpapurcu/wmi v1.2.4
-<<<<<<< HEAD
-	golang.org/x/text v0.21.0
-=======
-	golang.org/x/sync v0.16.0
 	golang.org/x/text v0.27.0
->>>>>>> bc20cbc5
 )
 
 require (
@@ -99,15 +94,9 @@
 	github.com/youmark/pkcs8 v0.0.0-20201027041543-1326539a0a0a // indirect
 	go.mongodb.org/mongo-driver v1.14.0 // indirect
 	golang.org/x/crypto v0.23.0 // indirect
-<<<<<<< HEAD
-	golang.org/x/mod v0.17.0 // indirect
-	golang.org/x/sync v0.10.0 // indirect
-	golang.org/x/sys v0.20.0 // indirect
-	golang.org/x/tools v0.21.1-0.20240508182429-e35e4ccd0d2d // indirect
-=======
 	golang.org/x/mod v0.25.0 // indirect
+	golang.org/x/sync v0.16.0 // indirect
 	golang.org/x/sys v0.33.0 // indirect
 	golang.org/x/tools v0.34.0 // indirect
->>>>>>> bc20cbc5
 	gopkg.in/yaml.v3 v3.0.1 // indirect
 )